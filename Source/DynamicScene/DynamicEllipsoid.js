/*global define*/
define(['../Core/defaultValue',
        '../Core/defined',
        '../Core/defineProperties',
        '../Core/DeveloperError',
        '../Core/Event',
        './createDynamicPropertyDescriptor'
    ], function(
        defaultValue,
        defined,
        defineProperties,
        DeveloperError,
        Event,
        createDynamicPropertyDescriptor) {
    "use strict";

    /**
     * An optionally time-dynamic ellipsoid.
     *
     * @alias DynamicEllipsoid
     * @constructor
     */
    var DynamicEllipsoid = function() {
        this._show = undefined;
        this._radii = undefined;
        this._material = undefined;
        this._propertyChanged = new Event();
    };

    defineProperties(DynamicEllipsoid.prototype, {
        /**
         * Gets the event that is raised whenever a new property is assigned.
         * @memberof DynamicEllipsoid.prototype
         * @type {Event}
         */
        propertyChanged : {
            get : function() {
                return this._propertyChanged;
            }
        },

        /**
         * Gets or sets the boolean {@link Property} specifying the visibility of the ellipsoid.
         * @memberof DynamicEllipsoid.prototype
         * @type {Property}
         */
        show : createDynamicPropertyDescriptor('show', '_show'),

        /**
         * Gets or sets the {@link Cartesian3} {@link Property} specifying the radii of the ellipsoid.
         * @memberof DynamicEllipsoid.prototype
         * @type {Property}
         */
<<<<<<< HEAD
        this.material = undefined;
    };

    /**
     * Processes a single CZML packet and merges its data into the provided DynamicObject's ellipsoid.
     * If the DynamicObject does not have a ellipsoid, one is created.  This method is not
     * normally called directly, but is part of the array of CZML processing functions that is
     * passed into the DynamicObjectCollection constructor.
     *
     * @param {DynamicObject} dynamicObject The DynamicObject which will contain the ellipsoid data.
     * @param {Object} packet The CZML packet to process.
     * @param {DynamicObject} dynamicObjectCollection The DynamicObjectCollection to which the DynamicObject belongs.
     *
     * @returns {Boolean} true if any new properties were created while processing the packet, false otherwise.
     *
     * @see DynamicObject
     * @see DynamicProperty
     * @see DynamicObjectCollection
     * @see CzmlDefaults#updaters
     */
    DynamicEllipsoid.processCzmlPacket = function(dynamicObject, packet, dynamicObjectCollection, sourceUri) {
        var ellipsoidData = packet.ellipsoid;
        if (typeof ellipsoidData === 'undefined') {
            return false;
        }

        var ellipsoidUpdated = false;
        var ellipsoid = dynamicObject.ellipsoid;
        ellipsoidUpdated = typeof ellipsoid === 'undefined';
        if (ellipsoidUpdated) {
            dynamicObject.ellipsoid = ellipsoid = new DynamicEllipsoid();
        }

        var interval = ellipsoidData.interval;
        if (typeof interval !== 'undefined') {
            interval = TimeInterval.fromIso8601(interval);
        }

        if (typeof ellipsoidData.show !== 'undefined') {
            var show = ellipsoid.show;
            if (typeof show === 'undefined') {
                ellipsoid.show = show = new DynamicProperty(CzmlBoolean);
                ellipsoidUpdated = true;
            }
            show.processCzmlIntervals(ellipsoidData.show, interval, sourceUri);
        }

        if (typeof ellipsoidData.radii !== 'undefined') {
            var radii = ellipsoid.radii;
            if (typeof radii === 'undefined') {
                ellipsoid.radii = radii = new DynamicProperty(CzmlCartesian3);
                ellipsoidUpdated = true;
            }
            radii.processCzmlIntervals(ellipsoidData.radii, interval, sourceUri);
        }

        if (typeof ellipsoidData.material !== 'undefined') {
            var material = ellipsoid.material;
            if (typeof material === 'undefined') {
                ellipsoid.material = material = new DynamicMaterialProperty();
                ellipsoidUpdated = true;
            }
            material.processCzmlIntervals(ellipsoidData.material, interval, sourceUri);
        }

        return ellipsoidUpdated;
    };
=======
        radii : createDynamicPropertyDescriptor('radii', '_radii'),

        /**
         * Gets or sets the {@link MaterialProperty} specifying the appearance of the ellipsoid.
         * @memberof DynamicEllipsoid.prototype
         * @type {MaterialProperty}
         */
        material : createDynamicPropertyDescriptor('material', '_material')
    });
>>>>>>> fa146922

    /**
     * Duplicates a DynamicEllipsoid instance.
     * @memberof DynamicEllipsoid
     *
     * @param {DynamicEllipsoid} [result] The object onto which to store the result.
     * @returns {DynamicEllipsoid} The modified result parameter or a new instance if one was not provided.
     */
    DynamicEllipsoid.prototype.clone = function(result) {
        if (!defined(result)) {
            result = new DynamicEllipsoid();
        }
        result.show = this.show;
        result.radii = this.radii;
        result.material = this.material;
        return result;
    };

    /**
     * Assigns each unassigned property on this object to the value
     * of the same property on the provided source object.
     * @memberof DynamicEllipsoid
     *
     * @param {DynamicEllipsoid} source The object to be merged into this object.
     * @exception {DeveloperError} source is required.
     */
    DynamicEllipsoid.prototype.merge = function(source) {
        if (!defined(source)) {
            throw new DeveloperError('source is required.');
        }
        this.show = defaultValue(this.show, source.show);
        this.radii = defaultValue(this.radii, source.radii);
        this.material = defaultValue(this.material, source.material);
    };

    return DynamicEllipsoid;
});<|MERGE_RESOLUTION|>--- conflicted
+++ resolved
@@ -51,75 +51,6 @@
          * @memberof DynamicEllipsoid.prototype
          * @type {Property}
          */
-<<<<<<< HEAD
-        this.material = undefined;
-    };
-
-    /**
-     * Processes a single CZML packet and merges its data into the provided DynamicObject's ellipsoid.
-     * If the DynamicObject does not have a ellipsoid, one is created.  This method is not
-     * normally called directly, but is part of the array of CZML processing functions that is
-     * passed into the DynamicObjectCollection constructor.
-     *
-     * @param {DynamicObject} dynamicObject The DynamicObject which will contain the ellipsoid data.
-     * @param {Object} packet The CZML packet to process.
-     * @param {DynamicObject} dynamicObjectCollection The DynamicObjectCollection to which the DynamicObject belongs.
-     *
-     * @returns {Boolean} true if any new properties were created while processing the packet, false otherwise.
-     *
-     * @see DynamicObject
-     * @see DynamicProperty
-     * @see DynamicObjectCollection
-     * @see CzmlDefaults#updaters
-     */
-    DynamicEllipsoid.processCzmlPacket = function(dynamicObject, packet, dynamicObjectCollection, sourceUri) {
-        var ellipsoidData = packet.ellipsoid;
-        if (typeof ellipsoidData === 'undefined') {
-            return false;
-        }
-
-        var ellipsoidUpdated = false;
-        var ellipsoid = dynamicObject.ellipsoid;
-        ellipsoidUpdated = typeof ellipsoid === 'undefined';
-        if (ellipsoidUpdated) {
-            dynamicObject.ellipsoid = ellipsoid = new DynamicEllipsoid();
-        }
-
-        var interval = ellipsoidData.interval;
-        if (typeof interval !== 'undefined') {
-            interval = TimeInterval.fromIso8601(interval);
-        }
-
-        if (typeof ellipsoidData.show !== 'undefined') {
-            var show = ellipsoid.show;
-            if (typeof show === 'undefined') {
-                ellipsoid.show = show = new DynamicProperty(CzmlBoolean);
-                ellipsoidUpdated = true;
-            }
-            show.processCzmlIntervals(ellipsoidData.show, interval, sourceUri);
-        }
-
-        if (typeof ellipsoidData.radii !== 'undefined') {
-            var radii = ellipsoid.radii;
-            if (typeof radii === 'undefined') {
-                ellipsoid.radii = radii = new DynamicProperty(CzmlCartesian3);
-                ellipsoidUpdated = true;
-            }
-            radii.processCzmlIntervals(ellipsoidData.radii, interval, sourceUri);
-        }
-
-        if (typeof ellipsoidData.material !== 'undefined') {
-            var material = ellipsoid.material;
-            if (typeof material === 'undefined') {
-                ellipsoid.material = material = new DynamicMaterialProperty();
-                ellipsoidUpdated = true;
-            }
-            material.processCzmlIntervals(ellipsoidData.material, interval, sourceUri);
-        }
-
-        return ellipsoidUpdated;
-    };
-=======
         radii : createDynamicPropertyDescriptor('radii', '_radii'),
 
         /**
@@ -129,7 +60,6 @@
          */
         material : createDynamicPropertyDescriptor('material', '_material')
     });
->>>>>>> fa146922
 
     /**
      * Duplicates a DynamicEllipsoid instance.
