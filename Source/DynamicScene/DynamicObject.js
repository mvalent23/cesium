/*global define*/
define(['../Core/createGuid',
        '../Core/defaultValue',
        '../Core/defined',
        '../Core/defineProperties',
        '../Core/DeveloperError',
        '../Core/Event',
        '../Core/JulianDate',
        '../Core/TimeInterval',
        './createDynamicPropertyDescriptor'
    ], function(
        createGuid,
        defaultValue,
        defined,
        defineProperties,
        DeveloperError,
        Event,
        JulianDate,
        TimeInterval,
        createDynamicPropertyDescriptor) {
    "use strict";

    var reservedPropertyNames = ['cachedAvailabilityDate', 'cachedAvailabilityValue', 'id', 'propertyChanged', //
                                 'propertyNames', 'isAvailable', 'clean', 'merge', 'addProperty', 'removeProperty'];

    /**
     * DynamicObject instances are the primary data store for processed data.
     * They are used primarily by the visualizers to create and maintain graphic
     * primitives that represent the DynamicObject's properties at a specific time.
     * @alias DynamicObject
     * @constructor
     *
     * @param {String} [id] A unique identifier for this object.  If no id is provided, a GUID is generated.
     *
     * @see Property
     * @see DynamicObjectCollection
     */
    var DynamicObject = function(id) {
        this._cachedAvailabilityDate = undefined;
        this._cachedAvailabilityValue = undefined;

        if (!defined(id)) {
            id = createGuid();
        }

        this._id = id;
        this._availability = undefined;
        this._position = undefined;
        this._orientation = undefined;
        this._billboard = undefined;
        this._cone = undefined;
        this._ellipsoid = undefined;
        this._ellipse = undefined;
        this._label = undefined;
        this._name = undefined;
        this._parent = undefined;
        this._path = undefined;
        this._point = undefined;
        this._polygon = undefined;
        this._polyline = undefined;
        this._pyramid = undefined;
        this._vertexPositions = undefined;
        this._vector = undefined;
        this._viewFrom = undefined;
        this._uiShow = true;
<<<<<<< HEAD
=======
        this._description = undefined;
>>>>>>> d1b43d7b

        this._propertyChanged = new Event();
        this._propertyNames = ['parent', 'position', 'orientation', 'billboard', //
                               'cone', 'ellipsoid', 'ellipse', 'label', 'path', 'point', 'polygon', //
                               'polyline', 'pyramid', 'vertexPositions', 'vector', 'viewFrom', 'description'];
    };

    defineProperties(DynamicObject.prototype, {
        /**
         * Gets the event that is raised whenever a new property is assigned.
         * @memberof DynamicObject.prototype
         * @type {Event}
         */
        propertyChanged : {
            get : function() {
                return this._propertyChanged;
            }
        },
        /**
         * Gets the names of all properties registed on this instance.
         * @memberof DynamicObject.prototype
         * @type {Event}
         */
        propertyNames : {
            get : function() {
                return this._propertyNames;
            }
        },
        /**
         * Gets the unique ID associated with this object.
         * @memberof DynamicObject.prototype
         * @type {String}
         */
        id : {
            get : function() {
                return this._id;
            }
        },
        /**
         * Gets or sets the name of the object.  The name is intended for end-user
         * consumption and does not need to be unique.
         * @memberof DynamicObject.prototype
         * @type {String}
         */
        name : {
            configurable : false,
            get : function() {
                return this._name;
            },
            set : function(value) {
                var oldValue = this._name;
                if (oldValue !== value) {
                    this._name = value;
                    this._propertyChanged.raiseEvent(this, 'name', value, oldValue);
                }
            }
        },
        /**
         * Gets or sets a boolean value indicating if the object should be displayed.
         * This is a constant value to be used by the UI and when false, overrides
         * any value specifed by the show property.
         * @memberof DynamicObject.prototype
         * @type {Boolean}
         */
        uiShow : {
            configurable : false,
            get : function() {
                return this._uiShow;
            },
            set : function(value) {
                var oldValue = this._uiShow;
                if (oldValue !== value) {
                    this._uiShow = value;
                    this._propertyChanged.raiseEvent(this, 'uiShow', value, oldValue);
                }
            }
        },
        /**
         * The availability, if any, associated with this object.
         * If availability is undefined, it is assumed that this object's
         * other properties will return valid data for any provided time.
         * If availability exists, the objects other properties will only
         * provide valid data if queried within the given interval.
         * @memberof DynamicObject.prototype
         * @type {TimeIntervalCollection}
         */
        availability : createDynamicPropertyDescriptor('availability', '_availability'),
        /**
         * Gets or sets the position.
         * @memberof DynamicObject.prototype
         * @type {PositionProperty}
         */
        position : createDynamicPropertyDescriptor('position', '_position'),
        /**
         * Gets or sets the orientation.
         * @memberof DynamicObject.prototype
         * @type {Property}
         */
        orientation : createDynamicPropertyDescriptor('orientation', '_orientation'),
        /**
         * Gets or sets the suggested initial offset for viewing this object
         * with the camera.  The offset is defined in the east-north-up reference frame.
         * @memberof DynamicObject.prototype
         * @type {Cartesian3}
         */
        viewFrom : createDynamicPropertyDescriptor('viewFrom', '_viewFrom'),
        /**
         * Gets or sets the billboard.
         * @memberof DynamicObject.prototype
         * @type {DynamicBillboard}
         */
        billboard : createDynamicPropertyDescriptor('billboard', '_billboard'),
        /**
         * Gets or sets the cone.
         * @memberof DynamicObject.prototype
         * @type {DynamicCone}
         */
        cone : createDynamicPropertyDescriptor('cone', '_cone'),

        /**
         * Gets or sets the ellipsoid.
         * @memberof DynamicObject.prototype
         * @type {DynamicEllipsoid}
         */
        ellipsoid : createDynamicPropertyDescriptor('ellipsoid', '_ellipsoid'),
        /**
         * Gets or sets the ellipse.
         * @memberof DynamicObject.prototype
         * @type {DynamicEllipse}
         */
        ellipse : createDynamicPropertyDescriptor('ellipse', '_ellipse'),
        /**
         * Gets or sets the label.
         * @memberof DynamicObject.prototype
         * @type {DynamicLabel}
         */
        label : createDynamicPropertyDescriptor('label', '_label'),
        /**
         * Gets or sets the parent object.
         * @memberof DynamicObject.prototype
         * @type {DynamicObject}
         */
        parent : createDynamicPropertyDescriptor('parent', '_parent'),
        /**
         * Gets or sets the path.
         * @memberof DynamicObject.prototype
         * @type {DynamicPath}
         */
        path : createDynamicPropertyDescriptor('path', '_path'),
        /**
         * Gets or sets the point graphic.
         * @memberof DynamicObject.prototype
         * @type {DynamicPoint}
         */
        point : createDynamicPropertyDescriptor('point', '_point'),
        /**
         * Gets or sets the polygon.
         * @memberof DynamicObject.prototype
         * @type {DynamicPolygon}
         */
        polygon : createDynamicPropertyDescriptor('polygon', '_polygon'),
        /**
         * Gets or sets the polyline.
         * @memberof DynamicObject.prototype
         * @type {DynamicPolyline}
         */
        polyline : createDynamicPropertyDescriptor('polyline', '_polyline'),
        /**
         * Gets or sets the pyramid.
         * @memberof DynamicObject.prototype
         * @type {DynamicPyramid}
         */
        pyramid : createDynamicPropertyDescriptor('pyramid', '_pyramid'),
        /**
         * Gets or sets the vertex positions.
         * @memberof DynamicObject.prototype
         * @type {Property}
         */
        vertexPositions : createDynamicPropertyDescriptor('vertexPositions', '_vertexPositions'),
        /**
         * Gets or sets the vector.
         * @memberof DynamicObject.prototype
         * @type {DynamicVector}
         */
        vector : createDynamicPropertyDescriptor('vector', '_vector'),
        /**
         * Gets or sets the description.
         * @memberof DynamicObject.prototype
         * @type {Property}
         */
        description : createDynamicPropertyDescriptor('description', '_description')
    });

    /**
     * Given a time, returns true if this object should have data during that time.
     * @memberof DynamicObject
     *
     * @param {JulianDate} time The time to check availability for.
     * @exception {DeveloperError} time is required.
     * @returns true if the object should have data during the provided time, false otherwise.
     */
    DynamicObject.prototype.isAvailable = function(time) {
        //>>includeStart('debug', pragmas.debug);
        if (!defined(time)) {
            throw new DeveloperError('time is required.');
        }
        //>>includeEnd('debug');

        var availability = this._availability;
        return !defined(availability) || availability.contains(time);
    };

    /**
     * Adds a property to this object.  Once a property is added, it can be
     * observed with {@link DynamicObject.propertyChanged} and composited
     * with {@link CompositeDynamicObjectCollection}
     * @memberof DynamicObject
     *
     * @param propertyName The name of the property to add.
     *
     * @exception {DeveloperError} propertyName is required.
     * @exception {DeveloperError} "propertyName" is a reserved property name.
     * @exception {DeveloperError} "propertyName" is already a registered property.
     */
    DynamicObject.prototype.addProperty = function(propertyName) {
        var propertyNames = this._propertyNames;

        //>>includeStart('debug', pragmas.debug);
        if (!defined(propertyName)) {
            throw new DeveloperError('propertyName is required.');
        }
        if (propertyNames.indexOf(propertyName) !== -1) {
            throw new DeveloperError(propertyName + ' is already a registered property.');
        }
        if (reservedPropertyNames.indexOf(propertyName) !== -1) {
            throw new DeveloperError(propertyName + ' is a reserved property name.');
        }
        //>>includeEnd('debug');

        propertyNames.push(propertyName);
        Object.defineProperty(this, propertyName, createDynamicPropertyDescriptor(propertyName, '_' + propertyName, true));
    };

    /**
     * Removed a property previously added with addProperty.
     * @memberof DynamicObject
     *
     * @param propertyName The name of the property to remove.
     *
     * @exception {DeveloperError} propertyName is required.
     * @exception {DeveloperError} "propertyName" is a reserved property name.
     * @exception {DeveloperError} "propertyName" is not a registered property.
     */
    DynamicObject.prototype.removeProperty = function(propertyName) {
        var propertyNames = this._propertyNames;

        //>>includeStart('debug', pragmas.debug);
        if (!defined(propertyName)) {
            throw new DeveloperError('propertyName is required.');
        }
        if (reservedPropertyNames.indexOf(propertyName) !== -1) {
            throw new DeveloperError(propertyName + ' is a reserved property name.');
        }
        if (propertyNames.indexOf(propertyName) === -1) {
            throw new DeveloperError(propertyName + ' is not a registered property.');
        }
        //>>includeEnd('debug');

        this._propertyNames.push(propertyName);
        delete this[propertyName];
    };

    /**
     * Assigns each unassigned property on this object to the value
     * of the same property on the provided source object.
     * @memberof DynamicObject
     *
     * @param {DynamicObject} source The object to be merged into this object.
     * @exception {DeveloperError} source is required.
     */
    DynamicObject.prototype.merge = function(source) {
        //>>includeStart('debug', pragmas.debug);
        if (!defined(source)) {
            throw new DeveloperError('source is required.');
        }
        //>>includeEnd('debug');

        //Name and availability are not Property objects and are currently handled differently.
        this.name = defaultValue(this.name, source.name);
        this.availability = defaultValue(source.availability, this.availability);

        var propertyNames = this._propertyNames;
        var propertyNamesLength = propertyNames.length;
        for ( var i = 0; i < propertyNamesLength; i++) {
            var name = propertyNames[i];
            var targetProperty = this[name];
            var sourceProperty = source[name];
            if (defined(sourceProperty)) {
                if (defined(targetProperty)) {
                    if (defined(targetProperty.merge)) {
                        targetProperty.merge(sourceProperty);
                    }
                } else if (defined(sourceProperty.merge) && defined(sourceProperty.clone)) {
                    this[name] = sourceProperty.clone();
                } else {
                    this[name] = sourceProperty;
                }
            }
        }
    };

    return DynamicObject;
});<|MERGE_RESOLUTION|>--- conflicted
+++ resolved
@@ -63,10 +63,7 @@
         this._vector = undefined;
         this._viewFrom = undefined;
         this._uiShow = true;
-<<<<<<< HEAD
-=======
         this._description = undefined;
->>>>>>> d1b43d7b
 
         this._propertyChanged = new Event();
         this._propertyNames = ['parent', 'position', 'orientation', 'billboard', //
