--- conflicted
+++ resolved
@@ -68,14 +68,10 @@
         './StripeMaterialProperty',
         './StripeOrientation',
         './TimeIntervalCollectionPositionProperty',
-<<<<<<< HEAD
         './TimeIntervalCollectionProperty',
         './VideoMaterialProperty',
         '../ThirdParty/Uri',
         '../ThirdParty/when'
-=======
-        './TimeIntervalCollectionProperty'
->>>>>>> dafbcc08
     ], function(
         Cartesian2,
         Cartesian3,
@@ -145,14 +141,10 @@
         StripeMaterialProperty,
         StripeOrientation,
         TimeIntervalCollectionPositionProperty,
-<<<<<<< HEAD
         TimeIntervalCollectionProperty,
         VideoMaterialProperty,
         Uri,
         when) {
-=======
-        TimeIntervalCollectionProperty) {
->>>>>>> dafbcc08
     "use strict";
 
     var currentId;
@@ -257,13 +249,8 @@
         return result;
     }
 
-<<<<<<< HEAD
-    function unwrapVideoInterval(czmlInterval, sourceUri) {
-        var result = defaultValue(czmlInterval.video, czmlInterval);
-=======
     function unwrapUriInterval(czmlInterval, sourceUri) {
         var result = defaultValue(czmlInterval.uri, czmlInterval);
->>>>>>> dafbcc08
         if (defined(sourceUri)) {
             var baseUri = new Uri(document.location.href);
             sourceUri = new Uri(sourceUri);
@@ -272,8 +259,6 @@
         return result;
     }
 
-<<<<<<< HEAD
-=======
     function unwrapRectangleInterval(czmlInterval) {
         var wsenDegrees = czmlInterval.wsenDegrees;
         if (defined(wsenDegrees)) {
@@ -286,7 +271,6 @@
         return czmlInterval.wsen;
     }
 
->>>>>>> dafbcc08
     function unwrapCartesianInterval(czmlInterval) {
         if (defined(czmlInterval.cartesian)) {
             return czmlInterval.cartesian;
@@ -843,7 +827,16 @@
             materialData = packetData.image;
             processPacketData(Image, existingMaterial, 'image', materialData.image, undefined, sourceUri, dynamicObjectCollection);
             existingMaterial.repeat = combineIntoCartesian2(existingMaterial.repeat, materialData.horizontalRepeat, materialData.verticalRepeat);
-<<<<<<< HEAD
+        } else if (defined(packetData.stripe)) {
+            if (!(existingMaterial instanceof StripeMaterialProperty)) {
+                existingMaterial = new StripeMaterialProperty();
+            }
+            materialData = packetData.stripe;
+            processPacketData(StripeOrientation, existingMaterial, 'orientation', materialData.orientation, undefined, sourceUri, dynamicObjectCollection);
+            processPacketData(Color, existingMaterial, 'evenColor', materialData.evenColor, undefined, sourceUri, dynamicObjectCollection);
+            processPacketData(Color, existingMaterial, 'oddColor', materialData.oddColor, undefined, sourceUri, dynamicObjectCollection);
+            processPacketData(Number, existingMaterial, 'offset', materialData.offset, undefined, sourceUri, dynamicObjectCollection);
+            processPacketData(Number, existingMaterial, 'repeat', materialData.repeat, undefined, sourceUri, dynamicObjectCollection);
         } else if (defined(packetData.video)) {
             if (!(existingMaterial instanceof VideoMaterialProperty)) {
                 existingMaterial = new VideoMaterialProperty();
@@ -854,18 +847,6 @@
             processPacketData(Boolean, existingMaterial, 'loop', materialData.loop, undefined, sourceUri);
             processPacketData(Number, existingMaterial, 'speed', materialData.speed, undefined, sourceUri);
             existingMaterial.repeat = combineIntoCartesian2(existingMaterial.repeat, materialData.horizontalRepeat, materialData.verticalRepeat);
-=======
-        } else if (defined(packetData.stripe)) {
-            if (!(existingMaterial instanceof StripeMaterialProperty)) {
-                existingMaterial = new StripeMaterialProperty();
-            }
-            materialData = packetData.stripe;
-            processPacketData(StripeOrientation, existingMaterial, 'orientation', materialData.orientation, undefined, sourceUri, dynamicObjectCollection);
-            processPacketData(Color, existingMaterial, 'evenColor', materialData.evenColor, undefined, sourceUri, dynamicObjectCollection);
-            processPacketData(Color, existingMaterial, 'oddColor', materialData.oddColor, undefined, sourceUri, dynamicObjectCollection);
-            processPacketData(Number, existingMaterial, 'offset', materialData.offset, undefined, sourceUri, dynamicObjectCollection);
-            processPacketData(Number, existingMaterial, 'repeat', materialData.repeat, undefined, sourceUri, dynamicObjectCollection);
->>>>>>> dafbcc08
         }
 
         if (defined(existingInterval)) {
