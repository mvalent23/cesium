/*global define*/
define([
        './defaultValue',
        './defined',
        './DeveloperError',
        './Cartesian3',
        './Cartesian4',
        './Cartographic',
        './Ellipsoid',
        './GeographicProjection',
        './Intersect',
        './Interval',
        './Matrix4'
    ], function(
        defaultValue,
        defined,
        DeveloperError,
        Cartesian3,
        Cartesian4,
        Cartographic,
        Ellipsoid,
        GeographicProjection,
        Intersect,
        Interval,
        Matrix4) {
    "use strict";

    /**
     * A bounding sphere with a center and a radius.
     * @alias BoundingSphere
     * @constructor
     *
     * @param {Cartesian3} [center=Cartesian3.ZERO] The center of the bounding sphere.
     * @param {Number} [radius=0.0] The radius of the bounding sphere.
     *
     * @see AxisAlignedBoundingBox
     * @see BoundingRectangle
     */
    var BoundingSphere = function(center, radius) {
        /**
         * The center point of the sphere.
         * @type {Cartesian3}
         * @default {@link Cartesian3.ZERO}
         */
        this.center = Cartesian3.clone(defaultValue(center, Cartesian3.ZERO));

        /**
         * The radius of the sphere.
         * @type {Number}
         * @default 0.0
         */
        this.radius = defaultValue(radius, 0.0);
    };

    var fromPointsXMin = new Cartesian3();
    var fromPointsYMin = new Cartesian3();
    var fromPointsZMin = new Cartesian3();
    var fromPointsXMax = new Cartesian3();
    var fromPointsYMax = new Cartesian3();
    var fromPointsZMax = new Cartesian3();
    var fromPointsCurrentPos = new Cartesian3();
    var fromPointsScratch = new Cartesian3();
    var fromPointsRitterCenter = new Cartesian3();
    var fromPointsMinBoxPt = new Cartesian3();
    var fromPointsMaxBoxPt = new Cartesian3();
    var fromPointsNaiveCenterScratch = new Cartesian3();

    /**
     * Computes a tight-fitting bounding sphere enclosing a list of 3D Cartesian points.
     * The bounding sphere is computed by running two algorithms, a naive algorithm and
     * Ritter's algorithm. The smaller of the two spheres is used to ensure a tight fit.
     * @memberof BoundingSphere
     *
     * @param {Array} positions An array of points that the bounding sphere will enclose.  Each point must have <code>x</code>, <code>y</code>, and <code>z</code> properties.
     * @param {BoundingSphere} [result] The object onto which to store the result.
     * @returns {BoundingSphere} The modified result parameter or a new BoundingSphere instance if one was not provided.
     *
     * @see <a href='http://blogs.agi.com/insight3d/index.php/2008/02/04/a-bounding/'>Bounding Sphere computation article</a>
     */
    BoundingSphere.fromPoints = function(positions, result) {
        if (!defined(result)) {
            result = new BoundingSphere();
        }

        if (!defined(positions) || positions.length === 0) {
            result.center = Cartesian3.clone(Cartesian3.ZERO, result.center);
            result.radius = 0.0;
            return result;
        }

        var currentPos = Cartesian3.clone(positions[0], fromPointsCurrentPos);

        var xMin = Cartesian3.clone(currentPos, fromPointsXMin);
        var yMin = Cartesian3.clone(currentPos, fromPointsYMin);
        var zMin = Cartesian3.clone(currentPos, fromPointsZMin);

        var xMax = Cartesian3.clone(currentPos, fromPointsXMax);
        var yMax = Cartesian3.clone(currentPos, fromPointsYMax);
        var zMax = Cartesian3.clone(currentPos, fromPointsZMax);

        var numPositions = positions.length;
        for ( var i = 1; i < numPositions; i++) {
            Cartesian3.clone(positions[i], currentPos);

            var x = currentPos.x;
            var y = currentPos.y;
            var z = currentPos.z;

            // Store points containing the the smallest and largest components
            if (x < xMin.x) {
                Cartesian3.clone(currentPos, xMin);
            }

            if (x > xMax.x) {
                Cartesian3.clone(currentPos, xMax);
            }

            if (y < yMin.y) {
                Cartesian3.clone(currentPos, yMin);
            }

            if (y > yMax.y) {
                Cartesian3.clone(currentPos, yMax);
            }

            if (z < zMin.z) {
                Cartesian3.clone(currentPos, zMin);
            }

            if (z > zMax.z) {
                Cartesian3.clone(currentPos, zMax);
            }
        }

        // Compute x-, y-, and z-spans (Squared distances b/n each component's min. and max.).
        var xSpan = Cartesian3.magnitudeSquared(Cartesian3.subtract(xMax, xMin, fromPointsScratch));
        var ySpan = Cartesian3.magnitudeSquared(Cartesian3.subtract(yMax, yMin, fromPointsScratch));
        var zSpan = Cartesian3.magnitudeSquared(Cartesian3.subtract(zMax, zMin, fromPointsScratch));

        // Set the diameter endpoints to the largest span.
        var diameter1 = xMin;
        var diameter2 = xMax;
        var maxSpan = xSpan;
        if (ySpan > maxSpan) {
            maxSpan = ySpan;
            diameter1 = yMin;
            diameter2 = yMax;
        }
        if (zSpan > maxSpan) {
            maxSpan = zSpan;
            diameter1 = zMin;
            diameter2 = zMax;
        }

        // Calculate the center of the initial sphere found by Ritter's algorithm
        var ritterCenter = fromPointsRitterCenter;
        ritterCenter.x = (diameter1.x + diameter2.x) * 0.5;
        ritterCenter.y = (diameter1.y + diameter2.y) * 0.5;
        ritterCenter.z = (diameter1.z + diameter2.z) * 0.5;

        // Calculate the radius of the initial sphere found by Ritter's algorithm
        var radiusSquared = Cartesian3.magnitudeSquared(Cartesian3.subtract(diameter2, ritterCenter, fromPointsScratch));
        var ritterRadius = Math.sqrt(radiusSquared);

        // Find the center of the sphere found using the Naive method.
        var minBoxPt = fromPointsMinBoxPt;
        minBoxPt.x = xMin.x;
        minBoxPt.y = yMin.y;
        minBoxPt.z = zMin.z;

        var maxBoxPt = fromPointsMaxBoxPt;
        maxBoxPt.x = xMax.x;
        maxBoxPt.y = yMax.y;
        maxBoxPt.z = zMax.z;

        var naiveCenter = Cartesian3.multiplyByScalar(Cartesian3.add(minBoxPt, maxBoxPt, fromPointsScratch), 0.5, fromPointsNaiveCenterScratch);

        // Begin 2nd pass to find naive radius and modify the ritter sphere.
        var naiveRadius = 0;
        for (i = 0; i < numPositions; i++) {
            Cartesian3.clone(positions[i], currentPos);

            // Find the furthest point from the naive center to calculate the naive radius.
            var r = Cartesian3.magnitude(Cartesian3.subtract(currentPos, naiveCenter, fromPointsScratch));
            if (r > naiveRadius) {
                naiveRadius = r;
            }

            // Make adjustments to the Ritter Sphere to include all points.
            var oldCenterToPointSquared = Cartesian3.magnitudeSquared(Cartesian3.subtract(currentPos, ritterCenter, fromPointsScratch));
            if (oldCenterToPointSquared > radiusSquared) {
                var oldCenterToPoint = Math.sqrt(oldCenterToPointSquared);
                // Calculate new radius to include the point that lies outside
                ritterRadius = (ritterRadius + oldCenterToPoint) * 0.5;
                radiusSquared = ritterRadius * ritterRadius;
                // Calculate center of new Ritter sphere
                var oldToNew = oldCenterToPoint - ritterRadius;
                ritterCenter.x = (ritterRadius * ritterCenter.x + oldToNew * currentPos.x) / oldCenterToPoint;
                ritterCenter.y = (ritterRadius * ritterCenter.y + oldToNew * currentPos.y) / oldCenterToPoint;
                ritterCenter.z = (ritterRadius * ritterCenter.z + oldToNew * currentPos.z) / oldCenterToPoint;
            }
        }

        if (ritterRadius < naiveRadius) {
            Cartesian3.clone(ritterCenter, result.center);
            result.radius = ritterRadius;
        } else {
            Cartesian3.clone(naiveCenter, result.center);
            result.radius = naiveRadius;
        }

        return result;
    };

    var defaultProjection = new GeographicProjection();
    var fromExtent2DLowerLeft = new Cartesian3();
    var fromExtent2DUpperRight = new Cartesian3();
    var fromExtent2DSouthwest = new Cartographic();
    var fromExtent2DNortheast = new Cartographic();

    /**
     * Computes a bounding sphere from an extent projected in 2D.
     *
     * @memberof BoundingSphere
     *
     * @param {Extent} extent The extent around which to create a bounding sphere.
     * @param {Object} [projection=GeographicProjection] The projection used to project the extent into 2D.
     * @param {BoundingSphere} [result] The object onto which to store the result.
     * @returns {BoundingSphere} The modified result parameter or a new BoundingSphere instance if none was provided.
     */
    BoundingSphere.fromExtent2D = function(extent, projection, result) {
        return BoundingSphere.fromExtentWithHeights2D(extent, projection, 0.0, 0.0, result);
    };

    /**
     * Computes a bounding sphere from an extent projected in 2D.  The bounding sphere accounts for the
     * object's minimum and maximum heights over the extent.
     *
     * @memberof BoundingSphere
     *
     * @param {Extent} extent The extent around which to create a bounding sphere.
     * @param {Object} [projection=GeographicProjection] The projection used to project the extent into 2D.
     * @param {Number} [minimumHeight=0.0] The minimum height over the extent.
     * @param {Number} [maximumHeight=0.0] The maximum height over the extent.
     * @param {BoundingSphere} [result] The object onto which to store the result.
     * @returns {BoundingSphere} The modified result parameter or a new BoundingSphere instance if none was provided.
     */
    BoundingSphere.fromExtentWithHeights2D = function(extent, projection, minimumHeight, maximumHeight, result) {
        if (!defined(result)) {
            result = new BoundingSphere();
        }

        if (!defined(extent)) {
            result.center = Cartesian3.clone(Cartesian3.ZERO, result.center);
            result.radius = 0.0;
            return result;
        }

        projection = defaultValue(projection, defaultProjection);

        extent.getSouthwest(fromExtent2DSouthwest);
        fromExtent2DSouthwest.height = minimumHeight;
        extent.getNortheast(fromExtent2DNortheast);
        fromExtent2DNortheast.height = maximumHeight;

        var lowerLeft = projection.project(fromExtent2DSouthwest, fromExtent2DLowerLeft);
        var upperRight = projection.project(fromExtent2DNortheast, fromExtent2DUpperRight);

        var width = upperRight.x - lowerLeft.x;
        var height = upperRight.y - lowerLeft.y;
        var elevation = upperRight.z - lowerLeft.z;

        result.radius = Math.sqrt(width * width + height * height + elevation * elevation) * 0.5;
        var center = result.center;
        center.x = lowerLeft.x + width * 0.5;
        center.y = lowerLeft.y + height * 0.5;
        center.z = lowerLeft.z + elevation * 0.5;
        return result;
    };

    var fromExtent3DScratch = [];

    /**
     * Computes a bounding sphere from an extent in 3D. The bounding sphere is created using a subsample of points
     * on the ellipsoid and contained in the extent. It may not be accurate for all extents on all types of ellipsoids.
     * @memberof BoundingSphere
     *
     * @param {Extent} extent The valid extent used to create a bounding sphere.
     * @param {Ellipsoid} [ellipsoid=Ellipsoid.WGS84] The ellipsoid used to determine positions of the extent.
     * @param {Number} [surfaceHeight=0.0] The height above the surface of the ellipsoid.
     * @param {BoundingSphere} [result] The object onto which to store the result.
     * @returns {BoundingSphere} The modified result parameter or a new BoundingSphere instance if none was provided.
     */
    BoundingSphere.fromExtent3D = function(extent, ellipsoid, surfaceHeight, result) {
        ellipsoid = defaultValue(ellipsoid, Ellipsoid.WGS84);
        surfaceHeight = defaultValue(surfaceHeight, 0.0);

        var positions;
        if (defined(extent)) {
            positions = extent.subsample(ellipsoid, surfaceHeight, fromExtent3DScratch);
        }

        return BoundingSphere.fromPoints(positions, result);
    };

    /**
     * Computes a tight-fitting bounding sphere enclosing a list of 3D points, where the points are
     * stored in a flat array in X, Y, Z, order.  The bounding sphere is computed by running two
     * algorithms, a naive algorithm and Ritter's algorithm. The smaller of the two spheres is used to
     * ensure a tight fit.
     *
     * @memberof BoundingSphere
     *
     * @param {Array} positions An array of points that the bounding sphere will enclose.  Each point
     *        is formed from three elements in the array in the order X, Y, Z.
     * @param {Cartesian3} [center=Cartesian3.ZERO] The position to which the positions are relative, which need not be the
     *        origin of the coordinate system.  This is useful when the positions are to be used for
     *        relative-to-center (RTC) rendering.
     * @param {Number} [stride=3] The number of array elements per vertex.  It must be at least 3, but it may
     *        be higher.  Regardless of the value of this parameter, the X coordinate of the first position
     *        is at array index 0, the Y coordinate is at array index 1, and the Z coordinate is at array index
     *        2.  When stride is 3, the X coordinate of the next position then begins at array index 3.  If
     *        the stride is 5, however, two array elements are skipped and the next position begins at array
     *        index 5.
     * @param {BoundingSphere} [result] The object onto which to store the result.
     * @returns {BoundingSphere} The modified result parameter or a new BoundingSphere instance if one was not provided.
     *
     * @see <a href='http://blogs.agi.com/insight3d/index.php/2008/02/04/a-bounding/'>Bounding Sphere computation article</a>
     *
     * @example
     * // Compute the bounding sphere from 3 positions, each specified relative to a center.
     * // In addition to the X, Y, and Z coordinates, the points array contains two additional
     * // elements per point which are ignored for the purpose of computing the bounding sphere.
     * var center = new Cartesian3(1.0, 2.0, 3.0);
     * var points = [1.0, 2.0, 3.0, 0.1, 0.2,
     *               4.0, 5.0, 6.0, 0.1, 0.2,
     *               7.0, 8.0, 9.0, 0.1, 0.2];
     * var sphere = BoundingSphere.fromVertices(points, center, 5);
     */
    BoundingSphere.fromVertices = function(positions, center, stride, result) {
        if (!defined(result)) {
            result = new BoundingSphere();
        }

        if (!defined(positions) || positions.length === 0) {
            result.center = Cartesian3.clone(Cartesian3.ZERO, result.center);
            result.radius = 0.0;
            return result;
        }

        center = defaultValue(center, Cartesian3.ZERO);

        stride = defaultValue(stride, 3);

        //>>includeStart('debug', pragmas.debug);
        if (stride < 3) {
            throw new DeveloperError('stride must be 3 or greater.');
        }
        //>>includeEnd('debug');

        var currentPos = fromPointsCurrentPos;
        currentPos.x = positions[0] + center.x;
        currentPos.y = positions[1] + center.y;
        currentPos.z = positions[2] + center.z;

        var xMin = Cartesian3.clone(currentPos, fromPointsXMin);
        var yMin = Cartesian3.clone(currentPos, fromPointsYMin);
        var zMin = Cartesian3.clone(currentPos, fromPointsZMin);

        var xMax = Cartesian3.clone(currentPos, fromPointsXMax);
        var yMax = Cartesian3.clone(currentPos, fromPointsYMax);
        var zMax = Cartesian3.clone(currentPos, fromPointsZMax);

        var numElements = positions.length;
        for (var i = 0; i < numElements; i += stride) {
            var x = positions[i] + center.x;
            var y = positions[i + 1] + center.y;
            var z = positions[i + 2] + center.z;

            currentPos.x = x;
            currentPos.y = y;
            currentPos.z = z;

            // Store points containing the the smallest and largest components
            if (x < xMin.x) {
                Cartesian3.clone(currentPos, xMin);
            }

            if (x > xMax.x) {
                Cartesian3.clone(currentPos, xMax);
            }

            if (y < yMin.y) {
                Cartesian3.clone(currentPos, yMin);
            }

            if (y > yMax.y) {
                Cartesian3.clone(currentPos, yMax);
            }

            if (z < zMin.z) {
                Cartesian3.clone(currentPos, zMin);
            }

            if (z > zMax.z) {
                Cartesian3.clone(currentPos, zMax);
            }
        }

        // Compute x-, y-, and z-spans (Squared distances b/n each component's min. and max.).
        var xSpan = Cartesian3.magnitudeSquared(Cartesian3.subtract(xMax, xMin, fromPointsScratch));
        var ySpan = Cartesian3.magnitudeSquared(Cartesian3.subtract(yMax, yMin, fromPointsScratch));
        var zSpan = Cartesian3.magnitudeSquared(Cartesian3.subtract(zMax, zMin, fromPointsScratch));

        // Set the diameter endpoints to the largest span.
        var diameter1 = xMin;
        var diameter2 = xMax;
        var maxSpan = xSpan;
        if (ySpan > maxSpan) {
            maxSpan = ySpan;
            diameter1 = yMin;
            diameter2 = yMax;
        }
        if (zSpan > maxSpan) {
            maxSpan = zSpan;
            diameter1 = zMin;
            diameter2 = zMax;
        }

        // Calculate the center of the initial sphere found by Ritter's algorithm
        var ritterCenter = fromPointsRitterCenter;
        ritterCenter.x = (diameter1.x + diameter2.x) * 0.5;
        ritterCenter.y = (diameter1.y + diameter2.y) * 0.5;
        ritterCenter.z = (diameter1.z + diameter2.z) * 0.5;

        // Calculate the radius of the initial sphere found by Ritter's algorithm
        var radiusSquared = Cartesian3.magnitudeSquared(Cartesian3.subtract(diameter2, ritterCenter, fromPointsScratch));
        var ritterRadius = Math.sqrt(radiusSquared);

        // Find the center of the sphere found using the Naive method.
        var minBoxPt = fromPointsMinBoxPt;
        minBoxPt.x = xMin.x;
        minBoxPt.y = yMin.y;
        minBoxPt.z = zMin.z;

        var maxBoxPt = fromPointsMaxBoxPt;
        maxBoxPt.x = xMax.x;
        maxBoxPt.y = yMax.y;
        maxBoxPt.z = zMax.z;

        var naiveCenter = Cartesian3.multiplyByScalar(Cartesian3.add(minBoxPt, maxBoxPt, fromPointsScratch), 0.5, fromPointsNaiveCenterScratch);

        // Begin 2nd pass to find naive radius and modify the ritter sphere.
        var naiveRadius = 0;
        for (i = 0; i < numElements; i += stride) {
            currentPos.x = positions[i] + center.x;
            currentPos.y = positions[i + 1] + center.y;
            currentPos.z = positions[i + 2] + center.z;

            // Find the furthest point from the naive center to calculate the naive radius.
            var r = Cartesian3.magnitude(Cartesian3.subtract(currentPos, naiveCenter, fromPointsScratch));
            if (r > naiveRadius) {
                naiveRadius = r;
            }

            // Make adjustments to the Ritter Sphere to include all points.
            var oldCenterToPointSquared = Cartesian3.magnitudeSquared(Cartesian3.subtract(currentPos, ritterCenter, fromPointsScratch));
            if (oldCenterToPointSquared > radiusSquared) {
                var oldCenterToPoint = Math.sqrt(oldCenterToPointSquared);
                // Calculate new radius to include the point that lies outside
                ritterRadius = (ritterRadius + oldCenterToPoint) * 0.5;
                radiusSquared = ritterRadius * ritterRadius;
                // Calculate center of new Ritter sphere
                var oldToNew = oldCenterToPoint - ritterRadius;
                ritterCenter.x = (ritterRadius * ritterCenter.x + oldToNew * currentPos.x) / oldCenterToPoint;
                ritterCenter.y = (ritterRadius * ritterCenter.y + oldToNew * currentPos.y) / oldCenterToPoint;
                ritterCenter.z = (ritterRadius * ritterCenter.z + oldToNew * currentPos.z) / oldCenterToPoint;
            }
        }

        if (ritterRadius < naiveRadius) {
            Cartesian3.clone(ritterCenter, result.center);
            result.radius = ritterRadius;
        } else {
            Cartesian3.clone(naiveCenter, result.center);
            result.radius = naiveRadius;
        }

        return result;
    };

    /**
     * Computes a bounding sphere from the corner points of an axis-aligned bounding box.  The sphere
     * tighly and fully encompases the box.
     *
     * @memberof BoundingSphere
     *
     * @param {Number} [corner] The minimum height over the extent.
     * @param {Number} [oppositeCorner] The maximum height over the extent.
     * @param {BoundingSphere} [result] The object onto which to store the result.
     *
     * @returns {BoundingSphere} The modified result parameter or a new BoundingSphere instance if none was provided.
     *
     * @exception {DeveloperError} corner and oppositeCorner are required.
     *
     * @example
     * // Create a bounding sphere around the unit cube
     * var sphere = BoundingSphere.fromCornerPoints(new Cartesian3(-0.5, -0.5, -0.5), new Cartesian3(0.5, 0.5, 0.5));
     */
    BoundingSphere.fromCornerPoints = function(corner, oppositeCorner, result) {
        //>>includeStart('debug', pragmas.debug);
        if (!defined(corner) || !defined(oppositeCorner)) {
            throw new DeveloperError('corner and oppositeCorner are required.');
        }
        //>>includeEnd('debug');

        if (!defined(result)) {
            result = new BoundingSphere();
        }

        var center = result.center;
        Cartesian3.add(corner, oppositeCorner, center);
        Cartesian3.multiplyByScalar(center, 0.5, center);
        result.radius = Cartesian3.distance(center, oppositeCorner);
        return result;
    };

    /**
     * Creates a bounding sphere encompassing an ellipsoid.
     *
     * @memberof BoundingSphere
     *
     * @param {Ellipsoid} ellipsoid The ellipsoid around which to create a bounding sphere.
     * @param {BoundingSphere} [result] The object onto which to store the result.
     *
     * @returns {BoundingSphere} The modified result parameter or a new BoundingSphere instance if none was provided.
     *
     * @exception {DeveloperError} ellipsoid is required.
     *
     * @example
     * var boundingSphere = BoundingSphere.fromEllipsoid(ellipsoid);
     */
    BoundingSphere.fromEllipsoid = function(ellipsoid, result) {
        //>>includeStart('debug', pragmas.debug);
        if (!defined(ellipsoid)) {
            throw new DeveloperError('ellipsoid is required.');
        }
        //>>includeEnd('debug');

        if (!defined(result)) {
            result = new BoundingSphere();
        }

        Cartesian3.clone(Cartesian3.ZERO, result.center);
        result.radius = ellipsoid.getMaximumRadius();
        return result;
    };

    /**
     * Duplicates a BoundingSphere instance.
     * @memberof BoundingSphere
     *
     * @param {BoundingSphere} sphere The bounding sphere to duplicate.
     * @param {BoundingSphere} [result] The object onto which to store the result.
     * @returns {BoundingSphere} The modified result parameter or a new BoundingSphere instance if none was provided. (Returns undefined if sphere is undefined)
     */
    BoundingSphere.clone = function(sphere, result) {
        if (!defined(sphere)) {
            return undefined;
        }

        if (!defined(result)) {
            return new BoundingSphere(sphere.center, sphere.radius);
        }

        result.center = Cartesian3.clone(sphere.center, result.center);
        result.radius = sphere.radius;
        return result;
    };

    var unionScratch = new Cartesian3();
    var unionScratchCenter = new Cartesian3();
    /**
     * Computes a bounding sphere that contains both the left and right bounding spheres.
     * @memberof BoundingSphere
     *
     * @param {BoundingSphere} left A sphere to enclose in a bounding sphere.
     * @param {BoundingSphere} right A sphere to enclose in a bounding sphere.
     * @param {BoundingSphere} [result] The object onto which to store the result.
     * @returns {BoundingSphere} The modified result parameter or a new BoundingSphere instance if none was provided.
     *
     * @exception {DeveloperError} left is required.
     * @exception {DeveloperError} right is required.
     */
    BoundingSphere.union = function(left, right, result) {
        //>>includeStart('debug', pragmas.debug);
        if (!defined(left)) {
            throw new DeveloperError('left is required.');
        }

        if (!defined(right)) {
            throw new DeveloperError('right is required.');
        }
        //>>includeEnd('debug');

        if (!defined(result)) {
            result = new BoundingSphere();
        }

        var leftCenter = left.center;
        var rightCenter = right.center;

        Cartesian3.add(leftCenter, rightCenter, unionScratchCenter);
        var center = Cartesian3.multiplyByScalar(unionScratchCenter, 0.5, unionScratchCenter);

        var radius1 = Cartesian3.magnitude(Cartesian3.subtract(leftCenter, center, unionScratch)) + left.radius;
        var radius2 = Cartesian3.magnitude(Cartesian3.subtract(rightCenter, center, unionScratch)) + right.radius;

        result.radius = Math.max(radius1, radius2);
        Cartesian3.clone(center, result.center);

        return result;
    };

    var expandScratch = new Cartesian3();
    /**
     * Computes a bounding sphere by enlarging the provided sphere to contain the provided point.
     * @memberof BoundingSphere
     *
     * @param {BoundingSphere} sphere A sphere to expand.
     * @param {Cartesian3} point A point to enclose in a bounding sphere.
     * @param {BoundingSphere} [result] The object onto which to store the result.
     * @returns {BoundingSphere} The modified result parameter or a new BoundingSphere instance if none was provided.
     *
     * @exception {DeveloperError} sphere is required.
     * @exception {DeveloperError} point is required.
     */
    BoundingSphere.expand = function(sphere, point, result) {
        //>>includeStart('debug', pragmas.debug);
        if (!defined(sphere)) {
            throw new DeveloperError('sphere is required.');
        }

        if (!defined(point)) {
            throw new DeveloperError('point is required.');
        }
        //>>includeEnd('debug');

        result = BoundingSphere.clone(sphere, result);

        var radius = Cartesian3.magnitude(Cartesian3.subtract(point, result.center, expandScratch));
        if (radius > result.radius) {
            result.radius = radius;
        }

        return result;
    };

    /**
     * Determines which side of a plane a sphere is located.
     * @memberof BoundingSphere
     *
     * @param {BoundingSphere} sphere The bounding sphere to test.
     * @param {Cartesian4} plane The coefficients of the plane in the for ax + by + cz + d = 0
     *                           where the coefficients a, b, c, and d are the components x, y, z,
     *                           and w of the {Cartesian4}, respectively.
     * @returns {Intersect} {Intersect.INSIDE} if the entire sphere is on the side of the plane the normal
     *                     is pointing, {Intersect.OUTSIDE} if the entire sphere is on the opposite side,
     *                     and {Intersect.INTERSETING} if the sphere intersects the plane.
     *
     * @exception {DeveloperError} sphere is required.
     * @exception {DeveloperError} plane is required.
     */
    BoundingSphere.intersect = function(sphere, plane) {
        //>>includeStart('debug', pragmas.debug);
        if (!defined(sphere)) {
            throw new DeveloperError('sphere is required.');
        }

        if (!defined(plane)) {
            throw new DeveloperError('plane is required.');
        }
        //>>includeEnd('debug');

        var center = sphere.center;
        var radius = sphere.radius;
        var distanceToPlane = Cartesian3.dot(plane, center) + plane.w;

        if (distanceToPlane < -radius) {
            // The center point is negative side of the plane normal
            return Intersect.OUTSIDE;
        } else if (distanceToPlane < radius) {
            // The center point is positive side of the plane, but radius extends beyond it; partial overlap
            return Intersect.INTERSECTING;
        }
        return Intersect.INSIDE;
    };

    var columnScratch = new Cartesian3();

    /**
     * Applies a 4x4 affine transformation matrix to a bounding sphere.
     * @memberof BoundingSphere
     *
     * @param {BoundingSphere} sphere The bounding sphere to apply the transformation to.
     * @param {Matrix4} transform The transformation matrix to apply to the bounding sphere.
     * @param {BoundingSphere} [result] The object onto which to store the result.
     * @returns {BoundingSphere} The modified result parameter or a new BoundingSphere instance if none was provided.
     *
     * @exception {DeveloperError} sphere is required.
     * @exception {DeveloperError} transform is required.
     */
    BoundingSphere.transform = function(sphere, transform, result) {
        //>>includeStart('debug', pragmas.debug);
        if (!defined(sphere)) {
            throw new DeveloperError('sphere is required.');
        }

        if (!defined(transform)) {
            throw new DeveloperError('transform is required.');
        }
        //>>includeEnd('debug');

        if (!defined(result)) {
            result = new BoundingSphere();
        }

        result.center = Matrix4.multiplyByPoint2(transform, sphere.center, result.center);
        result.radius = Math.max(Cartesian3.magnitude(Matrix4.getColumn(transform, 0, columnScratch)),
                Cartesian3.magnitude(Matrix4.getColumn(transform, 1, columnScratch)),
                Cartesian3.magnitude(Matrix4.getColumn(transform, 2, columnScratch))) * sphere.radius;

        return result;
    };

    /**
     * DOC_TBA
     */
    BoundingSphere.transformWithoutScale = function(sphere, transform, result) {
<<<<<<< HEAD
=======
        //>>includeStart('debug', pragmas.debug);
>>>>>>> 27d6a2a3
        if (!defined(sphere)) {
            throw new DeveloperError('sphere is required.');
        }

        if (!defined(transform)) {
            throw new DeveloperError('transform is required.');
        }

        if (!defined(result)) {
            result = new BoundingSphere();
        }
<<<<<<< HEAD
=======
        //>>includeEnd('debug');
>>>>>>> 27d6a2a3

        result.center = Matrix4.multiplyByPoint2(transform, sphere.center, result.center);
        result.radius = sphere.radius;

        return result;
    };

    var scratchCartesian3 = new Cartesian3();
    /**
     * The distances calculated by the vector from the center of the bounding sphere to position projected onto direction
     * plus/minus the radius of the bounding sphere.
     * <br>
     * If you imagine the infinite number of planes with normal direction, this computes the smallest distance to the
     * closest and farthest planes from position that intersect the bounding sphere.
     * @memberof BoundingSphere
     *
     * @param {BoundingSphere} sphere The bounding sphere to calculate the distance to.
     * @param {Cartesian3} position The position to calculate the distance from.
     * @param {Cartesian3} direction The direction from position.
     * @param {Cartesian2} [result] A Cartesian2 to store the nearest and farthest distances.
     * @returns {Interval} The nearest and farthest distances on the bounding sphere from position in direction.
     *
     * @exception {DeveloperError} sphere is required.
     * @exception {DeveloperError} position is required.
     * @exception {DeveloperError} direction is required.
     */
    BoundingSphere.getPlaneDistances = function(sphere, position, direction, result) {
        //>>includeStart('debug', pragmas.debug);
        if (!defined(sphere)) {
            throw new DeveloperError('sphere is required.');
        }

        if (!defined(position)) {
            throw new DeveloperError('position is required.');
        }

        if (!defined(direction)) {
            throw new DeveloperError('direction is required.');
        }
        //>>includeEnd('debug');

        if (!defined(result)) {
            result = new Interval();
        }

        var toCenter = Cartesian3.subtract(sphere.center, position, scratchCartesian3);
        var proj = Cartesian3.multiplyByScalar(direction, Cartesian3.dot(direction, toCenter), scratchCartesian3);
        var mag = Cartesian3.magnitude(proj);

        result.start = mag - sphere.radius;
        result.stop = mag + sphere.radius;
        return result;
    };

    var projectTo2DNormalScratch = new Cartesian3();
    var projectTo2DEastScratch = new Cartesian3();
    var projectTo2DNorthScratch = new Cartesian3();
    var projectTo2DWestScratch = new Cartesian3();
    var projectTo2DSouthScratch = new Cartesian3();
    var projectTo2DCartographicScratch = new Cartographic();
    var projectTo2DPositionsScratch = new Array(8);
    for (var n = 0; n < 8; ++n) {
        projectTo2DPositionsScratch[n] = new Cartesian3();
    }
    var projectTo2DProjection = new GeographicProjection();
    /**
     * Creates a bounding sphere in 2D from a bounding sphere in 3D world coordinates.
     * @memberof BoundingSphere
     *
     * @param {BoundingSphere} sphere The bounding sphere to transform to 2D.
     * @param {Object} [projection=GeographicProjection] The projection to 2D.
     * @param {BoundingSphere} [result] The object onto which to store the result.
     * @returns {BoundingSphere} The modified result parameter or a new BoundingSphere instance if none was provided.
     *
     * @exception {DeveloperError} sphere is required.
     */
    BoundingSphere.projectTo2D = function(sphere, projection, result) {
        //>>includeStart('debug', pragmas.debug);
        if (!defined(sphere)) {
            throw new DeveloperError('sphere is required.');
        }
        //>>includeEnd('debug');

        projection = defaultValue(projection, projectTo2DProjection);

        var ellipsoid = projection.getEllipsoid();
        var center = sphere.center;
        var radius = sphere.radius;

        var normal = ellipsoid.geodeticSurfaceNormal(center, projectTo2DNormalScratch);
        var east = Cartesian3.cross(Cartesian3.UNIT_Z, normal, projectTo2DEastScratch);
        Cartesian3.normalize(east, east);
        var north = Cartesian3.cross(normal, east, projectTo2DNorthScratch);
        Cartesian3.normalize(north, north);

        Cartesian3.multiplyByScalar(normal, radius, normal);
        Cartesian3.multiplyByScalar(north, radius, north);
        Cartesian3.multiplyByScalar(east, radius, east);

        var south = Cartesian3.negate(north, projectTo2DSouthScratch);
        var west = Cartesian3.negate(east, projectTo2DWestScratch);

        var positions = projectTo2DPositionsScratch;

        // top NE corner
        var corner = positions[0];
        Cartesian3.add(normal, north, corner);
        Cartesian3.add(corner, east, corner);

        // top NW corner
        corner = positions[1];
        Cartesian3.add(normal, north, corner);
        Cartesian3.add(corner, west, corner);

        // top SW corner
        corner = positions[2];
        Cartesian3.add(normal, south, corner);
        Cartesian3.add(corner, west, corner);

        // top SE corner
        corner = positions[3];
        Cartesian3.add(normal, south, corner);
        Cartesian3.add(corner, east, corner);

        Cartesian3.negate(normal, normal);

        // bottom NE corner
        corner = positions[4];
        Cartesian3.add(normal, north, corner);
        Cartesian3.add(corner, east, corner);

        // bottom NW corner
        corner = positions[5];
        Cartesian3.add(normal, north, corner);
        Cartesian3.add(corner, west, corner);

        // bottom SW corner
        corner = positions[6];
        Cartesian3.add(normal, south, corner);
        Cartesian3.add(corner, west, corner);

        // bottom SE corner
        corner = positions[7];
        Cartesian3.add(normal, south, corner);
        Cartesian3.add(corner, east, corner);

        var length = positions.length;
        for (var i = 0; i < length; ++i) {
            var position = positions[i];
            Cartesian3.add(center, position, position);
            var cartographic = ellipsoid.cartesianToCartographic(position, projectTo2DCartographicScratch);
            projection.project(cartographic, position);
        }

        result = BoundingSphere.fromPoints(positions, result);

        // swizzle center components
        center = result.center;
        var x = center.x;
        var y = center.y;
        var z = center.z;
        center.x = z;
        center.y = x;
        center.z = y;

        return result;
    };

    /**
     * Compares the provided BoundingSphere componentwise and returns
     * <code>true</code> if they are equal, <code>false</code> otherwise.
     * @memberof BoundingSphere
     *
     * @param {BoundingSphere} [left] The first BoundingSphere.
     * @param {BoundingSphere} [right] The second BoundingSphere.
     * @returns {Boolean} <code>true</code> if left and right are equal, <code>false</code> otherwise.
     */
    BoundingSphere.equals = function(left, right) {
        return (left === right) ||
               ((defined(left)) &&
                (defined(right)) &&
                Cartesian3.equals(left.center, right.center) &&
                left.radius === right.radius);
    };

    /**
     * Duplicates this BoundingSphere instance.
     * @memberof BoundingSphere
     *
     * @param {BoundingSphere} [result] The object onto which to store the result.
     * @returns {BoundingSphere} The modified result parameter or a new BoundingSphere instance if none was provided.
     */
    BoundingSphere.prototype.clone = function(result) {
        return BoundingSphere.clone(this, result);
    };

    /**
     * Computes a bounding sphere that contains both this bounding sphere and the argument sphere.
     * @memberof BoundingSphere
     *
     * @param {BoundingSphere} right The sphere to enclose in this bounding sphere.
     * @param {BoundingSphere} [result] The object onto which to store the result.
     * @returns {BoundingSphere} The modified result parameter or a new BoundingSphere instance if none was provided.
     *
     * @exception {DeveloperError} sphere is required.
     */
    BoundingSphere.prototype.union = function(right, result) {
        return BoundingSphere.union(this, right, result);
    };

    /**
     * Computes a bounding sphere that is sphere expanded to contain point.
     * @memberof BoundingSphere
     *
     * @param {Cartesian3} point A point to enclose in a bounding sphere.
     * @param {BoundingSphere} [result] The object onto which to store the result.
     * @returns {BoundingSphere} The modified result parameter or a new BoundingSphere instance if one was not provided.
     *
     * @exception {DeveloperError} point is required.
     */
    BoundingSphere.prototype.expand = function(point, result) {
        return BoundingSphere.expand(this, point, result);
    };

    /**
     * Determines which side of a plane the sphere is located.
     * @memberof BoundingSphere
     *
     * @param {Cartesian4} plane The coefficients of the plane in the for ax + by + cz + d = 0
     *                           where the coefficients a, b, c, and d are the components x, y, z,
     *                           and w of the {Cartesian4}, respectively.
     * @returns {Intersect} {Intersect.INSIDE} if the entire sphere is on the side of the plane the normal
     *                     is pointing, {Intersect.OUTSIDE} if the entire sphere is on the opposite side,
     *                     and {Intersect.INTERSETING} if the sphere intersects the plane.
     *
     * @exception {DeveloperError} plane is required.
     */
    BoundingSphere.prototype.intersect = function(plane) {
        return BoundingSphere.intersect(this, plane);
    };

    /**
     * Applies a 4x4 affine transformation matrix to this bounding sphere.
     * @memberof BoundingSphere
     *
     * @param {Matrix4} transform The transformation matrix to apply to the bounding sphere.
     * @param {BoundingSphere} [result] The object onto which to store the result.
     * @returns {BoundingSphere} The modified result parameter or a new BoundingSphere instance if none was provided.
     *
     * @exception {DeveloperError} transform is required.
     */
    BoundingSphere.prototype.transform = function(transform, result) {
        return BoundingSphere.transform(this, transform, result);
    };

    /**
     * The distances calculated by the vector from the center of the bounding sphere to position projected onto direction
     * plus/minus the radius of the bounding sphere.
     * <br>
     * If you imagine the infinite number of planes with normal direction, this computes the smallest distance to the
     * closest and farthest planes from position that intersect the bounding sphere.
     * @memberof BoundingSphere
     *
     * @param {Cartesian3} position The position to calculate the distance from.
     * @param {Cartesian3} direction The direction from position.
     * @param {Cartesian2} [result] A Cartesian2 to store the nearest and farthest distances.
     * @returns {Interval} The nearest and farthest distances on the bounding sphere from position in direction.
     *
     * @exception {DeveloperError} position is required.
     * @exception {DeveloperError} direction is required.
     */
    BoundingSphere.prototype.getPlaneDistances = function(position, direction, result) {
        return BoundingSphere.getPlaneDistances(this, position, direction, result);
    };

    /**
     * Creates a bounding sphere in 2D from this bounding sphere. This bounding sphere must be in 3D world coordinates.
     * @memberof BoundingSphere
     *
     * @param {Object} [projection=GeographicProjection] The projection to 2D.
     * @param {BoundingSphere} [result] The object onto which to store the result.
     * @returns {BoundingSphere} The modified result parameter or a new BoundingSphere instance if none was provided.
     */
    BoundingSphere.prototype.projectTo2D = function(projection, result) {
        return BoundingSphere.projectTo2D(this, projection, result);
    };

    /**
     * Compares this BoundingSphere against the provided BoundingSphere componentwise and returns
     * <code>true</code> if they are equal, <code>false</code> otherwise.
     * @memberof BoundingSphere
     *
     * @param {BoundingSphere} [right] The right hand side BoundingSphere.
     * @returns {Boolean} <code>true</code> if they are equal, <code>false</code> otherwise.
     */
    BoundingSphere.prototype.equals = function(right) {
        return BoundingSphere.equals(this, right);
    };

    return BoundingSphere;
});<|MERGE_RESOLUTION|>--- conflicted
+++ resolved
@@ -737,10 +737,7 @@
      * DOC_TBA
      */
     BoundingSphere.transformWithoutScale = function(sphere, transform, result) {
-<<<<<<< HEAD
-=======
         //>>includeStart('debug', pragmas.debug);
->>>>>>> 27d6a2a3
         if (!defined(sphere)) {
             throw new DeveloperError('sphere is required.');
         }
@@ -752,10 +749,7 @@
         if (!defined(result)) {
             result = new BoundingSphere();
         }
-<<<<<<< HEAD
-=======
         //>>includeEnd('debug');
->>>>>>> 27d6a2a3
 
         result.center = Matrix4.multiplyByPoint2(transform, sphere.center, result.center);
         result.radius = sphere.radius;
