--- conflicted
+++ resolved
@@ -115,19 +115,11 @@
         var tile000Image;
 
         runs(function() {
-<<<<<<< HEAD
             expect(provider.tileWidth).toEqual(256);
             expect(provider.tileHeight).toEqual(256);
             expect(provider.maximumLevel).toEqual(18);
             expect(provider.tilingScheme).toBeInstanceOf(WebMercatorTilingScheme);
-            expect(provider.extent).toEqual(new WebMercatorTilingScheme().getExtent());
-=======
-            expect(provider.getTileWidth()).toEqual(256);
-            expect(provider.getTileHeight()).toEqual(256);
-            expect(provider.getMaximumLevel()).toEqual(18);
-            expect(provider.getTilingScheme()).toBeInstanceOf(WebMercatorTilingScheme);
-            expect(provider.getExtent()).toEqual(new WebMercatorTilingScheme().extent);
->>>>>>> 98a414a2
+            expect(provider.extent).toEqual(new WebMercatorTilingScheme().extent);
 
             loadImage.createImage = function(url, crossOrigin, deferred) {
                 // Just return any old image.
@@ -323,25 +315,14 @@
         }, 'imagery provider to become ready');
 
         runs(function() {
-<<<<<<< HEAD
             expect(provider.extent.west).toEqualEpsilon(CesiumMath.toRadians(-180.0), CesiumMath.EPSILON14);
-            expect(provider.extent.west).toBeGreaterThanOrEqualTo(provider.tilingScheme.getExtent().west);
+            expect(provider.extent.west).toBeGreaterThanOrEqualTo(provider.tilingScheme.extent.west);
             expect(provider.extent.east).toEqualEpsilon(CesiumMath.toRadians(180.0), CesiumMath.EPSILON14);
-            expect(provider.extent.east).toBeLessThanOrEqualTo(provider.tilingScheme.getExtent().east);
+            expect(provider.extent.east).toBeLessThanOrEqualTo(provider.tilingScheme.extent.east);
             expect(provider.extent.south).toEqualEpsilon(-WebMercatorProjection.MaximumLatitude, CesiumMath.EPSILON14);
-            expect(provider.extent.south).toBeGreaterThanOrEqualTo(provider.tilingScheme.getExtent().south);
+            expect(provider.extent.south).toBeGreaterThanOrEqualTo(provider.tilingScheme.extent.south);
             expect(provider.extent.north).toEqualEpsilon(WebMercatorProjection.MaximumLatitude, CesiumMath.EPSILON14);
-            expect(provider.extent.north).toBeLessThanOrEqualTo(provider.tilingScheme.getExtent().north);
-=======
-            expect(provider.getExtent().west).toEqualEpsilon(CesiumMath.toRadians(-180.0), CesiumMath.EPSILON14);
-            expect(provider.getExtent().west).toBeGreaterThanOrEqualTo(provider.getTilingScheme().extent.west);
-            expect(provider.getExtent().east).toEqualEpsilon(CesiumMath.toRadians(180.0), CesiumMath.EPSILON14);
-            expect(provider.getExtent().east).toBeLessThanOrEqualTo(provider.getTilingScheme().extent.east);
-            expect(provider.getExtent().south).toEqualEpsilon(-WebMercatorProjection.MaximumLatitude, CesiumMath.EPSILON14);
-            expect(provider.getExtent().south).toBeGreaterThanOrEqualTo(provider.getTilingScheme().extent.south);
-            expect(provider.getExtent().north).toEqualEpsilon(WebMercatorProjection.MaximumLatitude, CesiumMath.EPSILON14);
-            expect(provider.getExtent().north).toBeLessThanOrEqualTo(provider.getTilingScheme().extent.north);
->>>>>>> 98a414a2
+            expect(provider.extent.north).toBeLessThanOrEqualTo(provider.tilingScheme.extent.north);
         });
     });
 
