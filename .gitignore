--- conflicted
+++ resolved
@@ -19,8 +19,4 @@
 
 /Specs/SpecList.js
 
-<<<<<<< HEAD
-node_modules
-=======
 /node_modules
->>>>>>> 4e8d9b8b
