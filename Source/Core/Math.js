--- conflicted
+++ resolved
@@ -224,11 +224,7 @@
      *</p>
      *
      * @param {Number} value The number whose hyperbolic sine is to be returned.
-<<<<<<< HEAD
-     * @returns The hyperbolic sine of {@code value}.
-=======
      * @returns The hyperbolic sine of <code>value</code>.
->>>>>>> b91d8a27
      */
     CesiumMath.sinh = function(value) {
         var part1 = Math.pow(Math.E, value);
@@ -254,11 +250,7 @@
      *</p>
      *
      * @param {Number} value The number whose hyperbolic cosine is to be returned.
-<<<<<<< HEAD
-     * @returns The hyperbolic cosine of {@code value}.
-=======
      * @returns The hyperbolic cosine of <code>value</code>.
->>>>>>> b91d8a27
      */
     CesiumMath.cosh = function(value) {
         var part1 = Math.pow(Math.E, value);
@@ -440,12 +432,8 @@
     };
 
     /**
-<<<<<<< HEAD
-     * Produces an angle in the range 0 <= angle <= 2Pi which is equivalent to the provided angle.
-     *
-=======
      * Produces an angle in the range -Pi <= angle <= Pi which is equivalent to the provided angle.
->>>>>>> b91d8a27
+     *
      * @param {Number} angle in radians
      * @returns {Number} The angle in the range [<code>-CesiumMath.PI</code>, <code>CesiumMath.PI</code>].
      */
@@ -471,12 +459,8 @@
     };
 
     /**
-<<<<<<< HEAD
-     * Produces an angle in the range -Pi <= angle <= Pi which is equivalent to the provided angle.
-     *
-=======
      * Produces an angle in the range 0 <= angle <= 2Pi which is equivalent to the provided angle.
->>>>>>> b91d8a27
+     *
      * @param {Number} angle in radians
      * @returns {Number} The angle in the range [0, <code>CesiumMath.TWO_PI</code>].
      */
