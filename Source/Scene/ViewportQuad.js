--- conflicted
+++ resolved
@@ -31,16 +31,6 @@
      * @alias ViewportQuad
      * @constructor
      */
-<<<<<<< HEAD
-    var ViewportQuad = function(rectangle, fsSource) {
-        this.renderState = null;
-        this._sp = null;
-        this._va = null;
-
-// TODO: this is not a good architecture
-        this.vertexShader = ViewportQuadVS;
-        this.fragmentShader = defaultValue(fsSource, ViewportQuadFS);
-=======
     var ViewportQuad = function(rectangle, vertexShaderSource, fragmentShaderSource) {
         /**
          * DOC_TBA
@@ -58,20 +48,15 @@
 
         this._vertexShaderSource = defaultValue(vertexShaderSource, ViewportQuadVS);
         this._fragmentShaderSource = defaultValue(fragmentShaderSource, ViewportQuadFS);
->>>>>>> e297a83b
 
         this._texture = undefined;
         this._depthTexture = undefined;
         this._destroyTexture = true;
 
-<<<<<<< HEAD
 // TODO: Don't hardcode a uniform like this.
         this.t = 1.0;
 
-        this._framebuffer = null;
-=======
         this._framebuffer = undefined;
->>>>>>> e297a83b
         this._destroyFramebuffer = false;
 
         this._rectangle = BoundingRectangle.clone(rectangle);
