/*global define*/
define([
        '../Core/clone',
        '../Core/defaultValue',
        '../Core/destroyObject',
        '../Core/Matrix4',
        '../Core/Color',
        '../Core/GeometryFilters',
        '../Core/PrimitiveType',
        '../Core/BoundingSphere',
        '../Core/Geometry',
        '../Core/GeometryAttribute',
        '../Core/ComponentDatatype',
        '../Renderer/BufferUsage',
        '../Renderer/VertexLayout',
        '../Renderer/CommandLists',
        '../Renderer/DrawCommand',
        '../Renderer/createPickFragmentShaderSource',
        './SceneMode'
    ], function(
        clone,
        defaultValue,
        destroyObject,
        Matrix4,
        Color,
        GeometryFilters,
        PrimitiveType,
        BoundingSphere,
        Geometry,
        GeometryAttribute,
        ComponentDatatype,
        BufferUsage,
        VertexLayout,
        CommandLists,
        DrawCommand,
        createPickFragmentShaderSource,
        SceneMode) {
    "use strict";

    /**
     * DOC_TBA
     */
    var Primitive = function(options) {
        options = defaultValue(options, defaultValue.EMPTY_OBJECT);

        /**
         * DOC_TBA
         */
        this.geometryInstances = options.geometryInstances;

        /**
         * DOC_TBA
         */
        this.appearance = options.appearance;

        /**
         * DOC_TBA
         */
        this.modelMatrix = Matrix4.IDENTITY.clone();

        /**
         * DOC_TBA
         */
        this.show = true;

        this._vertexCacheOptimize = defaultValue(options.vertexCacheOptimize, true);
        this._releaseGeometries = defaultValue(options.releaseGeometries, false);
        // When true, geometry is transformed to world coordinates even if there is a single
        // geometry or all geometries are in the same reference frame.
        this._transformToWorldCoordinates = defaultValue(options.transformToWorldCoordinates, true);

        this._sp = undefined;
        this._va = [];

        this._pickSP = undefined;
        this._pickIds = [];

        this._commandLists = new CommandLists();
    };

    function hasPerInstanceColor(instances) {
        var perInstanceColor = false;
        var length = instances.length;
        for (var i = 0; i < length; ++i) {
            if (typeof instances[i].color !== 'undefined') {
                perInstanceColor = true;
                break;
            }
        }

        return perInstanceColor;
    }

    function addColorAttribute(primitive, instances, context) {
        var length = instances.length;

        for (var i = 0; i < length; ++i) {
            var instance = instances[i];
            var geometry = instance.geometry;
            var attributes = geometry.attributes;
            var positionAttr = attributes.position;
            var numberOfComponents = 4 * (positionAttr.values.length / positionAttr.componentsPerAttribute);

            attributes.color = new GeometryAttribute({
                componentDatatype : ComponentDatatype.UNSIGNED_BYTE,
                componentsPerAttribute : 4,
                normalize : true,
                values : new Uint8Array(numberOfComponents)
            });

            var color = instance.color;

            if (typeof color !== 'undefined') {
                var red = Color.floatToByte(color.red);
                var green = Color.floatToByte(color.green);
                var blue = Color.floatToByte(color.blue);
                var alpha = Color.floatToByte(color.alpha);
                var values = attributes.color.values;

                for (var j = 0; j < numberOfComponents; j += 4) {
                    values[j] = red;
                    values[j + 1] = green;
                    values[j + 2] = blue;
                    values[j + 3] = alpha;
                }
            }
        }
    }

    function isPickable(instances) {
        var pickable = false;
        var length = instances.length;
        for (var i = 0; i < length; ++i) {
            if (typeof instances[i].pickData !== 'undefined') {
                pickable = true;
                break;
            }
        }

        return pickable;
    }

    function addPickColorAttribute(primitive, instances, context) {
        var length = instances.length;

        for (var i = 0; i < length; ++i) {
            var instance = instances[i];
            var geometry = instance.geometry;
            var attributes = geometry.attributes;
            var positionAttr = attributes.position;
            var numberOfComponents = 4 * (positionAttr.values.length / positionAttr.componentsPerAttribute);

            attributes.pickColor = new GeometryAttribute({
                componentDatatype : ComponentDatatype.UNSIGNED_BYTE,
                componentsPerAttribute : 4,
                normalize : true,
                values : new Uint8Array(numberOfComponents)
            });

            if (typeof instance.pickData !== 'undefined') {
                var pickId = context.createPickId({
                    primitive : primitive,
                    pickData : instance.pickData
                });
                primitive._pickIds.push(pickId);

                var pickColor = pickId.color;
                var red = Color.floatToByte(pickColor.red);
                var green = Color.floatToByte(pickColor.green);
                var blue = Color.floatToByte(pickColor.blue);
                var alpha = Color.floatToByte(pickColor.alpha);
                var values = attributes.pickColor.values;

                for (var j = 0; j < numberOfComponents; j += 4) {
                    values[j] = red;
                    values[j + 1] = green;
                    values[j + 2] = blue;
                    values[j + 3] = alpha;
                }
            }
        }
    }

    function addDefaultAttributes(instances) {
        var length = instances.length;
        for (var i = 0; i < length; ++i) {
            var geometry = instances[i].geometry;
            var attributes = geometry.attributes;
            var positionAttr = attributes.position;
            var positionLength = positionAttr.values.length / positionAttr.componentsPerAttribute;

            var numberOfComponents;
            var values;
            var j;

            if (typeof attributes.normal === 'undefined') {
                numberOfComponents = 3 * positionLength;
                values = new Float32Array(numberOfComponents);
                attributes.normal = new GeometryAttribute({
                    componentDatatype : ComponentDatatype.FLOAT,
                    componentsPerAttribute : 3,
                    values : values
                });

                for (j = 0; j < numberOfComponents; j += 3) {
                    values[j] = 0.0;
                    values[j + 1] = 0.0;
                    values[j + 2] = 1.0;
                }
            }

            if (typeof attributes.tangent === 'undefined') {
                numberOfComponents = 3 * positionLength;
                values = new Float32Array(numberOfComponents);
                attributes.tangent = new GeometryAttribute({
                    componentDatatype : ComponentDatatype.FLOAT,
                    componentsPerAttribute : 3,
                    values : values
                });

                for (j = 0; j < numberOfComponents; j += 3) {
                    values[j] = 1.0;
                    values[j + 1] = 0.0;
                    values[j + 2] = 0.0;
                }
            }

            if (typeof attributes.binormal === 'undefined') {
                numberOfComponents = 3 * positionLength;
                values = new Float32Array(numberOfComponents);
                attributes.binormal = new GeometryAttribute({
                    componentDatatype : ComponentDatatype.FLOAT,
                    componentsPerAttribute : 3,
                    values : values
                });

                for (j = 0; j < numberOfComponents; j += 3) {
                    values[j] = 0.0;
                    values[j + 1] = 1.0;
                    values[j + 2] = 0.0;
                }
            }

            if (typeof attributes.st === 'undefined') {
                numberOfComponents = 2 * positionLength;
                values = new Float32Array(numberOfComponents);
                attributes.st = new GeometryAttribute({
                    componentDatatype : ComponentDatatype.FLOAT,
                    componentsPerAttribute : 2,
                    values : values
                });

                for (j = 0; j < numberOfComponents; j += 2) {
                    values[j] = 0.0;
                    values[j + 1] = 0.0;
                }
            }
        }
    }

    function transformToWorldCoordinates(primitive, instances) {
        var toWorld = primitive._transformToWorldCoordinates;
        var length = instances.length;
        var i;

        if (!toWorld && (length > 1)) {
            var modelMatrix = instances[0].modelMatrix;

            for (i = 1; i < length; ++i) {
                if (!Matrix4.equals(modelMatrix, instances[i].modelMatrix)) {
                    toWorld = true;
                    break;
                }
            }
        }

        if (toWorld) {
            for (i = 0; i < length; ++i) {
                GeometryFilters.transformToWorldCoordinates(instances[i]);
            }
        } else {
            // Leave geometry in local coordinate system; auto update model-matrix.
            Matrix4.clone(instances[0].modelMatrix, primitive.modelMatrix);
        }
    }

    // PERFORMANCE_IDEA:  Move pipeline to a web-worker.
    function geometryPipeline(primitive, instances, context) {
        // Copy instances first since most pipeline operations modify the geometry and instance in-place.
        var length = instances.length;
        var insts = new Array(length);
        for (var i = 0; i < length; ++i) {
            insts[i] = instances[i].clone();
        }

        // Add color attribute if any geometries have per-geometry color
        if (hasPerInstanceColor(insts)) {
            addColorAttribute(primitive, insts, context);
        }

        // Add pickColor attribute if any geometries are pickable
        if (isPickable(insts)) {
            addPickColorAttribute(primitive, insts, context);
        }

        // Add default values for any undefined attributes
        addDefaultAttributes(insts);

        // Unify to world coordinates before combining.  If there is only one geometry or all
        // geometries are in the same (non-world) coordinate system, only combine if the user requested it.
        transformToWorldCoordinates(primitive, insts);

        // Combine into single geometry for better rendering performance.
        var geometry = GeometryFilters.combine(insts);

        // Split position for GPU RTE
        GeometryFilters.encodeAttribute(geometry, 'position', 'positionHigh', 'positionLow');

        if (!context.getElementIndexUint()) {
            // Break into multiple geometries to fit within unsigned short indices if needed
            return GeometryFilters.fitToUnsignedShortIndices(geometry);
        }

        // Unsigned int indices are supported.  No need to break into multiple geometries.
        return [geometry];
    }

    /**
     * @private
     */
    Primitive.prototype.update = function(context, frameState, commandList) {
        if (!this.show ||
            (frameState.mode !== SceneMode.SCENE3D) ||
            ((typeof this.geometryInstances === 'undefined') && (this._va.length === 0)) ||
            (typeof this.appearance === 'undefined')) {
// TODO: support Columbus view and 2D
            return;
        }

        var colorCommands = this._commandLists.colorList;
        var pickCommands = this._commandLists.pickList;
        var length;
        var i;

        if (this._va.length === 0) {
            var instances = (this.geometryInstances instanceof Array) ? this.geometryInstances : [this.geometryInstances];
            var geometries = geometryPipeline(this, instances, context);

            length = geometries.length;
            if (this._vertexCacheOptimize) {
                // Optimize for vertex shader caches
                for (i = 0; i < length; ++i) {
                    GeometryFilters.reorderForPostVertexCache(geometries[i]);
                    GeometryFilters.reorderForPreVertexCache(geometries[i]);
                }
            }

            var attributeIndices = GeometryFilters.createAttributeIndices(geometries[0]);

            var va = [];
            for (i = 0; i < length; ++i) {
                va.push(context.createVertexArrayFromGeometry({
                    geometry : geometries[i],
                    attributeIndices : attributeIndices,
                    bufferUsage : BufferUsage.STATIC_DRAW,
                    vertexLayout : VertexLayout.INTERLEAVED
                }));
            }

            var appearance = this.appearance;
            var vs = appearance.vertexShaderSource;
            var fs = appearance.getFragmentShaderSource();

            this._va = va;
// TODO: recompile on material change.
            this._sp = context.getShaderCache().replaceShaderProgram(this._sp, appearance.vertexShaderSource, fs, attributeIndices);
            var rs = context.createRenderState(appearance.renderState);
            var pickRS;

            if (isPickable(instances)) {
                this._pickSP = context.getShaderCache().replaceShaderProgram(this._pickSP, vs, createPickFragmentShaderSource(fs, 'varying'), attributeIndices);
                pickRS = rs;
            } else {
                this._pickSP = context.getShaderCache().replaceShaderProgram(this._pickSP, appearance.vertexShaderSource, fs, attributeIndices);

                // Still render during pick pass, but depth-only.
                var appearanceRS = clone(appearance.renderState);
                appearanceRS.colorMask = {
                    red : false,
                    green : false,
                    blue : false,
                    alpha : false
                };
                pickRS = context.createRenderState(appearanceRS);
            }

            var uniforms = (typeof appearance.material !== 'undefined') ? appearance.material._uniforms : undefined;

            for (i = 0; i < length; ++i) {
                var geometry = geometries[i];

                var command = new DrawCommand();
<<<<<<< HEAD
                command.owner = this;
// TODO: this assumes indices in the geometries - and only one set
                command.primitiveType = geometry.indexLists[0].primitiveType;
=======
                command.primitiveType = geometry.primitiveType;
>>>>>>> 4ad864cf
                command.vertexArray = this._va[i];
                command.renderState = rs;
                command.shaderProgram = this._sp;
                command.uniformMap = uniforms;
                command.boundingVolume = geometry.boundingSphere;
                colorCommands.push(command);

                var pickCommand = new DrawCommand();
<<<<<<< HEAD
                pickCommand.owner = this;
                pickCommand.primitiveType = geometry.indexLists[0].primitiveType;
=======
                pickCommand.primitiveType = geometry.primitiveType;
>>>>>>> 4ad864cf
                pickCommand.vertexArray = this._va[i];
                pickCommand.renderState = pickRS;
                pickCommand.shaderProgram = this._pickSP;
                pickCommand.uniformMap = uniforms;
                pickCommand.boundingVolume = geometry.boundingSphere;
                pickCommands.push(pickCommand);
            }

            if (this._releaseGeometries) {
                this.geometryInstances = undefined;
            }
        }

        // The geometry is static but the model matrix can change
        if (frameState.passes.color || frameState.passes.pick) {
            length = colorCommands.length;
            for (i = 0; i < length; ++i) {
                colorCommands[i].modelMatrix = this.modelMatrix;
                pickCommands[i].modelMatrix = this.modelMatrix;
            }

            commandList.push(this._commandLists);
        }
    };

    /**
     * DOC_TBA
     */
    Primitive.prototype.isDestroyed = function() {
        return false;
    };

    /**
     * DOC_TBA
     */
    Primitive.prototype.destroy = function() {
        var length;
        var i;

        this._sp = this._sp && this._sp.release();
        this._pickSP = this._pickSP && this._pickSP.release();

        var va = this._va;
        length = va.length;
        for (i = 0; i < length; ++i) {
            va[i].destroy();
        }
        this._va = undefined;

        var pickIds = this._pickIds;
        length = pickIds.length;
        for (i = 0; i < length; ++i) {
            pickIds[i].destroy();
        }
        this._pickIds = undefined;

        return destroyObject(this);
    };

    return Primitive;
});<|MERGE_RESOLUTION|>--- conflicted
+++ resolved
@@ -400,13 +400,8 @@
                 var geometry = geometries[i];
 
                 var command = new DrawCommand();
-<<<<<<< HEAD
                 command.owner = this;
-// TODO: this assumes indices in the geometries - and only one set
-                command.primitiveType = geometry.indexLists[0].primitiveType;
-=======
                 command.primitiveType = geometry.primitiveType;
->>>>>>> 4ad864cf
                 command.vertexArray = this._va[i];
                 command.renderState = rs;
                 command.shaderProgram = this._sp;
@@ -415,12 +410,8 @@
                 colorCommands.push(command);
 
                 var pickCommand = new DrawCommand();
-<<<<<<< HEAD
                 pickCommand.owner = this;
-                pickCommand.primitiveType = geometry.indexLists[0].primitiveType;
-=======
                 pickCommand.primitiveType = geometry.primitiveType;
->>>>>>> 4ad864cf
                 pickCommand.vertexArray = this._va[i];
                 pickCommand.renderState = pickRS;
                 pickCommand.shaderProgram = this._pickSP;
