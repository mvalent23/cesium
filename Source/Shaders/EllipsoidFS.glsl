--- conflicted
+++ resolved
@@ -6,8 +6,6 @@
 
 vec4 computeEllipsoidColor(czm_ray ray, float intersection, float side)
 {
-<<<<<<< HEAD
-=======
     vec3 positionEC = czm_pointAlongRay(ray, intersection);
     vec3 positionMC = (czm_inverseModelView * vec4(positionEC, 1.0)).xyz;
     vec3 geodeticNormal = normalize(czm_geodeticSurfaceNormal(positionMC, vec3(0.0), u_oneOverEllipsoidRadiiSquared));
@@ -16,6 +14,7 @@
 
     vec2 st = czm_ellipsoidWgs84TextureCoordinates(geodeticNormal);
     vec3 positionToEyeEC = -positionEC;
+    //st.s *= u_radii.z / v_eyeEllipsoidDistance;
 
     czm_materialInput materialInput;
     materialInput.s = st.s;
@@ -32,7 +31,6 @@
 
 void main()
 {
->>>>>>> 79df12ca
     czm_ellipsoid ellipsoid = czm_ellipsoidNew(czm_modelView[3].xyz, u_radii);
     vec3 direction = normalize(v_positionEC);
     czm_ray ray = czm_ray(vec3(0.0), direction);
@@ -43,61 +41,6 @@
         discard;
     }
 
-<<<<<<< HEAD
-    vec4 outsideFaceColor = vec4(0.0);
-    vec4 insideFaceColor = vec4(0.0);
-
-    if (intersection.start != 0.0) {
-        // Viewer is outside: compute outsideFaceColor.
-        vec3 positionEC = czm_pointAlongRay(ray, intersection.start);
-        vec3 positionMC = (czm_inverseModelView * vec4(positionEC, 1.0)).xyz;
-        vec3 geodeticNormal = normalize(czm_geodeticSurfaceNormal(positionMC, vec3(0.0), u_oneOverEllipsoidRadiiSquared));
-        vec3 normalMC = geodeticNormal;                     // normalized surface normal (always facing the viewer) in model coordinates
-        vec3 normalEC = normalize(czm_normal * normalMC);   // normalized surface normal in eye coordiantes
-
-        vec2 st = czm_ellipsoidWgs84TextureCoordinates(geodeticNormal);
-        vec3 positionToEyeEC = -positionEC;
-        //st.s *= u_radii.z / v_eyeEllipsoidDistance;
-
-        czm_materialInput materialInput;
-        materialInput.s = st.s;
-        materialInput.st = st;
-        materialInput.str = (positionMC + u_radii) / u_radii;
-        materialInput.normalEC = normalEC;
-        materialInput.tangentToEyeMatrix = czm_eastNorthUpToEyeCoordinates(positionMC, normalEC);
-        materialInput.positionToEyeEC = positionToEyeEC;
-        materialInput.positionMC = positionMC;
-        czm_material material = czm_getMaterial(materialInput);
-
-        outsideFaceColor = czm_phong(normalize(positionToEyeEC), material);
-    }
-
-    if (outsideFaceColor.a < 1.0) {
-        // Viewer either is inside or can see inside: compute insideFaceColor.
-        vec3 positionEC = czm_pointAlongRay(ray, intersection.stop);
-        vec3 positionMC = (czm_inverseModelView * vec4(positionEC, 1.0)).xyz;
-        vec3 geodeticNormal = normalize(czm_geodeticSurfaceNormal(positionMC, vec3(0.0), u_oneOverEllipsoidRadiiSquared));
-        vec3 normalMC = -geodeticNormal;                    // normalized surface normal (always facing the viewer) in model coordinates
-        vec3 normalEC = normalize(czm_normal * normalMC);   // normalized surface normal in eye coordiantes
-
-        vec2 st = czm_ellipsoidWgs84TextureCoordinates(geodeticNormal);
-        vec3 positionToEyeEC = -positionEC;
-
-        czm_materialInput materialInput;
-        materialInput.s = st.s;
-        materialInput.st = st;
-        materialInput.str = (positionMC + u_radii) / u_radii;
-        materialInput.normalEC = normalEC;
-        materialInput.tangentToEyeMatrix = czm_eastNorthUpToEyeCoordinates(positionMC, normalEC);
-        materialInput.positionToEyeEC = positionToEyeEC;
-        materialInput.positionMC = positionMC;
-        czm_material material = czm_getMaterial(materialInput);
-
-        insideFaceColor = czm_phong(normalize(positionToEyeEC), material);
-    }
-
-    gl_FragColor = mix(insideFaceColor, outsideFaceColor, outsideFaceColor.a);
-=======
     // If the viewer is outside, compute outsideFaceColor, with normals facing outward.
     vec4 outsideFaceColor = (intersection.start != 0.0) ? computeEllipsoidColor(ray, intersection.start, 1.0) : vec4(0.0);
 
@@ -106,5 +49,4 @@
 
     gl_FragColor = mix(insideFaceColor, outsideFaceColor, outsideFaceColor.a);
     gl_FragColor.a = 1.0 - (1.0 - insideFaceColor.a) * (1.0 - outsideFaceColor.a);
->>>>>>> 79df12ca
 }