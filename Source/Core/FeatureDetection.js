--- conflicted
+++ resolved
@@ -168,13 +168,9 @@
         isFirefox : isFirefox,
         firefoxVersion : firefoxVersion,
         isWindows : isWindows,
-<<<<<<< HEAD
-//      hardwareConcurrency : defaultValue(navigator.hardwareConcurrency, 3)
-        hardwareConcurrency : 3
-=======
-        hardwareConcurrency : defaultValue(navigator.hardwareConcurrency, 3),
+//      hardwareConcurrency : defaultValue(navigator.hardwareConcurrency, 3),
+        hardwareConcurrency : 3,
         supportsPointerEvents : supportsPointerEvents
->>>>>>> 31b917f5
     };
 
     /**
