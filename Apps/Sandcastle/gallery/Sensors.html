--- conflicted
+++ resolved
@@ -97,24 +97,18 @@
         
         rectangularPyramidSensor.material = Cesium.Material.fromType(scene.getContext(), 'Color');
         rectangularPyramidSensor.material.uniforms.color = {
-            red   : 0.0,
-            green : 1.0,
-            blue  : 1.0,
-            alpha : 0.5
-        };        
+                         red : 0.0,
+                         green : 1.0,
+                         blue : 1.0,
+                         alpha : 0.5
+        };
     }
     
     function addCustomSensor(sensors, ellipsoid, scene) {
         Sandcastle.declare(addCustomSensor);
-<<<<<<< HEAD
-        
-        var customSensorModelMatrix = Cesium.Transforms.northEastDownToFixedFrame(ellipsoid.cartographicToCartesian(Cesium.Cartographic.fromDegrees(-75.0, 15.0)));
-        customSensorModelMatrix = customSensorModelMatrix.multiply(Cesium.Matrix4.fromTranslation(new Cesium.Cartesian3(2000000.0, 0.0, -2000000.0)));
-=======
-
-        var modelMatrix = Cesium.Transforms.northEastDownToFixedFrame(ellipsoid.cartographicToCartesian(Cesium.Cartographic.fromDegrees(-90.0, 0.0)));
-        modelMatrix = modelMatrix.multiply(Cesium.Matrix4.fromTranslation(new Cesium.Cartesian3(3000000.0, 0.0, -3000000.0)));
->>>>>>> ff244241
+
+        var modelMatrix = Cesium.Transforms.northEastDownToFixedFrame(ellipsoid.cartographicToCartesian(Cesium.Cartographic.fromDegrees(-90.0, 0.0)));
+        modelMatrix = modelMatrix.multiply(Cesium.Matrix4.fromTranslation(new Cesium.Cartesian3(3000000.0, 0.0, -3000000.0)));
         var directions = [];
         for (var i = 0; i < 8; ++i) {
             directions.push({
@@ -140,7 +134,7 @@
         complexConicSensor.radius = 20000000.0;
         complexConicSensor.outerHalfAngle = Cesium.Math.toRadians(30.0);
         complexConicSensor.innerHalfAngle = Cesium.Math.toRadians(20.0);
-        
+
         // Apply a distance interval material to the conic sensor
         var distanceMaterial = new Cesium.DistanceIntervalMaterial({
             intervals : [
@@ -176,10 +170,10 @@
         complexConicSensor.innerMaterial = distanceMaterial;
         complexConicSensor.capMaterial = distanceMaterial;
     }
-        
+    
     function addComplexConicWithClockAngles(sensors, ellipsoid, scene) {
         Sandcastle.declare(addComplexConicWithClockAngles);
-
+        
         // Draw a complex conic sensor with clock angles
         var modelMatrix = Cesium.Transforms.northEastDownToFixedFrame(ellipsoid.cartographicToCartesian(Cesium.Cartographic.fromDegrees(-90.0, 0.0)));
         modelMatrix = modelMatrix.multiply(Cesium.Matrix4.fromTranslation(new Cesium.Cartesian3(3000000.0, 0.0, -3000000.0)));
@@ -192,7 +186,7 @@
         complexConicSensor2.minimumClockAngle = Cesium.Math.toRadians(-45.0);
         complexConicSensor2.radius = 20000000.0;
     }
-
+    
     function createButtons(widget) {
         var ellipsoid = widget.ellipsoid;
         var scene = widget.scene;
