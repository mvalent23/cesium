--- conflicted
+++ resolved
@@ -3,15 +3,9 @@
         'Core/defined',
         'Core/formatError',
         'Core/getFilenameFromUri',
-<<<<<<< HEAD
-        'DynamicScene/CzmlDataSource',
-        'DynamicScene/GeoJsonDataSource',
-        'DynamicScene/KmlDataSource',
-=======
         'DataSources/CzmlDataSource',
         'DataSources/GeoJsonDataSource',
         'DataSources/KmlDataSource',
->>>>>>> a8dae8a5
         'Scene/TileMapServiceImageryProvider',
         'Widgets/Viewer/Viewer',
         'Widgets/Viewer/viewerCesiumInspectorMixin',
